--- conflicted
+++ resolved
@@ -361,13 +361,9 @@
         FeatureFlags.applyDarkThemePreference(this);
         super.onCreate(savedInstanceState);
 
-<<<<<<< HEAD
         SetScreenOrientation();
 
         if(!BuildConfig.MOBILE_CENTER_KEY.equalsIgnoreCase("null"))
-=======
-        if (!BuildConfig.MOBILE_CENTER_KEY.equalsIgnoreCase("null"))
->>>>>>> 5a758e18
             MobileCenter.start(getApplication(), BuildConfig.MOBILE_CENTER_KEY, Analytics.class, Crashes.class, Distribute.class);
 
         LauncherAppState app = LauncherAppState.getInstance();
@@ -834,8 +830,6 @@
 
         mLauncherTab.getClient().onStop();
     }
-
-
 
     @Override
     protected void onStart() {
