<?xml version="1.0" encoding="utf-8"?>
<manifest xmlns:android="http://schemas.android.com/apk/res/android"
    package="ch.deletescape.lawnchair">

    <permission
        android:name="com.android.launcher.permission.INSTALL_SHORTCUT"
        android:description="@string/permdesc_install_shortcut"
        android:label="@string/permlab_install_shortcut"
        android:protectionLevel="dangerous" />
    <permission
        android:name="ch.deletescape.lawnchair.permission.QSB"
        android:label="QSB"
        android:protectionLevel="normal" />
    <permission
        android:name="ch.deletescape.lawnchair.permission.READ_SETTINGS"
        android:description="@string/permdesc_read_settings"
        android:label="@string/permlab_read_settings"
        android:protectionLevel="normal" />
    <permission
        android:name="ch.deletescape.lawnchair.permission.WRITE_SETTINGS"
        android:description="@string/permdesc_write_settings"
        android:label="@string/permlab_write_settings"
        android:protectionLevel="signatureOrSystem" />

    <uses-permission android:name="android.permission.CALL_PHONE" />
    <uses-permission android:name="android.permission.SET_WALLPAPER" />
    <uses-permission android:name="android.permission.SET_WALLPAPER_HINTS" />
    <uses-permission android:name="android.permission.BIND_APPWIDGET" />
    <uses-permission android:name="android.permission.WRITE_EXTERNAL_STORAGE" />
    <uses-permission android:name="android.permission.RECEIVE_BOOT_COMPLETED" />
    <uses-permission android:name="android.permission.EXPAND_STATUS_BAR" />
    <uses-permission android:name="android.permission.SET_WALLPAPER" />
    <uses-permission android:name="ch.deletescape.lawnchair.permission.READ_SETTINGS" />
    <uses-permission android:name="ch.deletescape.lawnchair.permission.WRITE_SETTINGS" />
    <uses-permission android:name="ch.deletescape.lawnchair.permission.QSB" />

    <application
        android:name=".App"
        android:backupAgent=".LauncherBackupAgent"
        android:fullBackupContent="@xml/backupscheme"
        android:fullBackupOnly="true"
        android:hardwareAccelerated="true"
        android:icon="@mipmap/ic_launcher_home"
        android:label="@string/derived_app_name"
        android:largeHeap="true"
        android:restoreAnyVersion="true"
        android:supportsRtl="true">
        <activity
            android:name=".Launcher"
            android:clearTaskOnLaunch="true"
            android:configChanges="keyboard|keyboardHidden|navigation"
            android:enabled="true"
            android:excludeFromRecents="true"
            android:launchMode="singleTask"
            android:resumeWhilePausing="true"
            android:screenOrientation="portrait"
            android:stateNotNeeded="true"
            android:taskAffinity=""
            android:theme="@style/LauncherTheme"
            android:windowSoftInputMode="adjustPan">
            <intent-filter>
                <action android:name="android.intent.action.MAIN" />

                <category android:name="android.intent.category.HOME" />
                <category android:name="android.intent.category.DEFAULT" />
                <category android:name="android.intent.category.MONKEY" />
                <category android:name="android.intent.category.LAUNCHER" />
            </intent-filter>
        </activity>
        <activity
            android:name=".settings.ui.SettingsActivity"
            android:autoRemoveFromRecents="true"
            android:label="@string/settings_button_text"
            android:theme="@style/SettingsTheme">
            <intent-filter>
                <action android:name="android.intent.action.APPLICATION_PREFERENCES" />

                <category android:name="android.intent.category.DEFAULT" />
            </intent-filter>
        </activity>
        <activity
            android:name="ch.deletescape.wallpaperpicker.WallpaperPickerActivity"
            android:finishOnCloseSystemDialogs="true"
            android:label="@string/pick_wallpaper"
            android:screenOrientation="portrait"
            android:theme="@style/WallpaperTheme.Picker">
            <intent-filter>
                <action android:name="android.intent.action.SET_WALLPAPER" />

                <category android:name="android.intent.category.DEFAULT" />
            </intent-filter>
        </activity>
        <activity
            android:name="ch.deletescape.wallpaperpicker.WallpaperCropActivity"
            android:finishOnCloseSystemDialogs="true"
            android:label="@string/crop_wallpaper"
            android:screenOrientation="portrait"
            android:theme="@style/WallpaperTheme">
            <intent-filter>
                <action android:name="android.service.wallpaper.CROP_AND_SET_WALLPAPER" />

                <category android:name="android.intent.category.DEFAULT" />

                <data android:mimeType="image/*" />
            </intent-filter>
        </activity>

        <provider
            android:name=".LauncherProvider"
            android:authorities="ch.deletescape.lawnchair.settings"
            android:exported="true"
            android:readPermission="ch.deletescape.lawnchair.permission.READ_SETTINGS"
            android:writePermission="ch.deletescape.lawnchair.permission.WRITE_SETTINGS" />

        <receiver
            android:name=".InstallShortcutReceiver"
            android:permission="com.android.launcher.permission.INSTALL_SHORTCUT">
            <intent-filter>
                <action android:name="com.android.launcher.action.INSTALL_SHORTCUT" />
            </intent-filter>
        </receiver>
        <receiver android:name=".AppWidgetsRestoredReceiver">
            <intent-filter>
                <action android:name="android.appwidget.action.APPWIDGET_HOST_RESTORED" />
            </intent-filter>
        </receiver>
        <receiver
            android:name=".pixelify.WeatherUpdateReciever"
            android:permission="android.permission.CAPTURE_AUDIO_HOTWORD">
            <intent-filter>
                <action android:name="com.google.android.apps.nexuslauncher.updateweather" />
            </intent-filter>
        </receiver>

        <service
            android:name=".notification.NotificationListener"
            android:label="@string/notification_listener_label"
            android:permission="android.permission.BIND_NOTIFICATION_LISTENER_SERVICE">
            <intent-filter>
                <action android:name="android.service.notification.NotificationListenerService" />
            </intent-filter>
        </service>
        <service
            android:name=".dynamicui.ColorExtractionService"
            android:exported="false"
            android:label="@string/color_extraction_label"
            android:process=":color_extraction" />

        <meta-data
            android:name="android.nfc.disable_beam_default"
            android:value="true" />

        <activity
            android:name=".iconpack.EditIconActivity"
<<<<<<< HEAD
=======
            android:parentActivityName=".Launcher"
>>>>>>> c4be235d
            android:theme="@style/SettingsTheme" />
        <activity android:name=".iconpack.IconPickerActivity"
            android:parentActivityName=".iconpack.EditIconActivity"
            android:theme="@style/SettingsTheme"/>
    </application>

</manifest><|MERGE_RESOLUTION|>--- conflicted
+++ resolved
@@ -152,14 +152,12 @@
 
         <activity
             android:name=".iconpack.EditIconActivity"
-<<<<<<< HEAD
-=======
             android:parentActivityName=".Launcher"
->>>>>>> c4be235d
             android:theme="@style/SettingsTheme" />
-        <activity android:name=".iconpack.IconPickerActivity"
+        <activity
+            android:name=".iconpack.IconPickerActivity"
             android:parentActivityName=".iconpack.EditIconActivity"
-            android:theme="@style/SettingsTheme"/>
+            android:theme="@style/SettingsTheme" />
     </application>
 
 </manifest>