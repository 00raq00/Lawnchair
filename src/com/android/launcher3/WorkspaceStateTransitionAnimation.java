/*
 * Copyright (C) 2015 The Android Open Source Project
 *
 * Licensed under the Apache License, Version 2.0 (the "License");
 * you may not use this file except in compliance with the License.
 * You may obtain a copy of the License at
 *
 *      http://www.apache.org/licenses/LICENSE-2.0
 *
 * Unless required by applicable law or agreed to in writing, software
 * distributed under the License is distributed on an "AS IS" BASIS,
 * WITHOUT WARRANTIES OR CONDITIONS OF ANY KIND, either express or implied.
 * See the License for the specific language governing permissions and
 * limitations under the License.
 */

package com.android.launcher3;

import android.animation.Animator;
import android.animation.AnimatorListenerAdapter;
import android.animation.AnimatorSet;
import android.animation.ObjectAnimator;
import android.animation.TimeInterpolator;
import android.animation.ValueAnimator;
import android.content.Context;
import android.content.res.Resources;
import android.view.View;
import android.view.ViewGroup;
import android.view.accessibility.AccessibilityManager;
import android.view.accessibility.AccessibilityNodeInfo;
import android.view.animation.DecelerateInterpolator;

import com.android.launcher3.util.Thunk;

import java.util.HashMap;

/**
 * A convenience class to update a view's visibility state after an alpha animation.
 */
class AlphaUpdateListener extends AnimatorListenerAdapter implements ValueAnimator.AnimatorUpdateListener {
    private static final float ALPHA_CUTOFF_THRESHOLD = 0.01f;

    private View mView;
    private boolean mAccessibilityEnabled;

    public AlphaUpdateListener(View v, boolean accessibilityEnabled) {
        mView = v;
        mAccessibilityEnabled = accessibilityEnabled;
    }

    @Override
    public void onAnimationUpdate(ValueAnimator arg0) {
        updateVisibility(mView, mAccessibilityEnabled);
    }

    public static void updateVisibility(View view, boolean accessibilityEnabled) {
        // We want to avoid the extra layout pass by setting the views to GONE unless
        // accessibility is on, in which case not setting them to GONE causes a glitch.
        int invisibleState = accessibilityEnabled ? View.GONE : View.INVISIBLE;
        if (view.getAlpha() < ALPHA_CUTOFF_THRESHOLD && view.getVisibility() != invisibleState) {
            view.setVisibility(invisibleState);
        } else if (view.getAlpha() > ALPHA_CUTOFF_THRESHOLD
                && view.getVisibility() != View.VISIBLE) {
            view.setVisibility(View.VISIBLE);
        }
    }

    @Override
    public void onAnimationEnd(Animator arg0) {
        updateVisibility(mView, mAccessibilityEnabled);
    }

    @Override
    public void onAnimationStart(Animator arg0) {
        // We want the views to be visible for animation, so fade-in/out is visible
        mView.setVisibility(View.VISIBLE);
    }
}

/**
 * This interpolator emulates the rate at which the perceived scale of an object changes
 * as its distance from a camera increases. When this interpolator is applied to a scale
 * animation on a view, it evokes the sense that the object is shrinking due to moving away
 * from the camera.
 */
class ZInterpolator implements TimeInterpolator {
    private float focalLength;

    public ZInterpolator(float foc) {
        focalLength = foc;
    }

    public float getInterpolation(float input) {
        return (1.0f - focalLength / (focalLength + input)) /
                (1.0f - focalLength / (focalLength + 1.0f));
    }
}

/**
 * The exact reverse of ZInterpolator.
 */
class InverseZInterpolator implements TimeInterpolator {
    private ZInterpolator zInterpolator;
    public InverseZInterpolator(float foc) {
        zInterpolator = new ZInterpolator(foc);
    }
    public float getInterpolation(float input) {
        return 1 - zInterpolator.getInterpolation(1 - input);
    }
}

/**
 * InverseZInterpolator compounded with an ease-out.
 */
class ZoomInInterpolator implements TimeInterpolator {
    private final InverseZInterpolator inverseZInterpolator = new InverseZInterpolator(0.35f);
    private final DecelerateInterpolator decelerate = new DecelerateInterpolator(3.0f);

    public float getInterpolation(float input) {
        return decelerate.getInterpolation(inverseZInterpolator.getInterpolation(input));
    }
}

/**
 * Stores the transition states for convenience.
 */
class TransitionStates {

    // Raw states
    final boolean oldStateIsNormal;
    final boolean oldStateIsSpringLoaded;
    final boolean oldStateIsNormalHidden;
    final boolean oldStateIsOverviewHidden;
    final boolean oldStateIsOverview;

    final boolean stateIsNormal;
    final boolean stateIsSpringLoaded;
    final boolean stateIsNormalHidden;
    final boolean stateIsOverviewHidden;
    final boolean stateIsOverview;

    // Convenience members
    final boolean workspaceToAllApps;
    final boolean overviewToAllApps;
    final boolean allAppsToWorkspace;
    final boolean workspaceToOverview;
    final boolean overviewToWorkspace;

    public TransitionStates(final Workspace.State fromState, final Workspace.State toState) {
        oldStateIsNormal = (fromState == Workspace.State.NORMAL);
        oldStateIsSpringLoaded = (fromState == Workspace.State.SPRING_LOADED);
        oldStateIsNormalHidden = (fromState == Workspace.State.NORMAL_HIDDEN);
        oldStateIsOverviewHidden = (fromState == Workspace.State.OVERVIEW_HIDDEN);
        oldStateIsOverview = (fromState == Workspace.State.OVERVIEW);

        stateIsNormal = (toState == Workspace.State.NORMAL);
        stateIsSpringLoaded = (toState == Workspace.State.SPRING_LOADED);
        stateIsNormalHidden = (toState == Workspace.State.NORMAL_HIDDEN);
        stateIsOverviewHidden = (toState == Workspace.State.OVERVIEW_HIDDEN);
        stateIsOverview = (toState == Workspace.State.OVERVIEW);

        workspaceToOverview = (oldStateIsNormal && stateIsOverview);
        workspaceToAllApps = (oldStateIsNormal && stateIsNormalHidden);
        overviewToWorkspace = (oldStateIsOverview && stateIsNormal);
        overviewToAllApps = (oldStateIsOverview && stateIsOverviewHidden);
        allAppsToWorkspace = (stateIsNormalHidden && stateIsNormal);
    }
}

/**
 * Manages the animations between each of the workspace states.
 */
public class WorkspaceStateTransitionAnimation {

    public static final String TAG = "WorkspaceStateTransitionAnimation";

    @Thunk static final int BACKGROUND_FADE_OUT_DURATION = 350;

    final @Thunk Launcher mLauncher;
    final @Thunk Workspace mWorkspace;

    @Thunk AnimatorSet mStateAnimator;
    @Thunk float[] mOldBackgroundAlphas;
    @Thunk float[] mOldAlphas;
    @Thunk float[] mNewBackgroundAlphas;
    @Thunk float[] mNewAlphas;
    @Thunk int mLastChildCount = -1;

    @Thunk float mCurrentScale;
    @Thunk float mNewScale;

    @Thunk final ZoomInInterpolator mZoomInInterpolator = new ZoomInInterpolator();

    @Thunk float mSpringLoadedShrinkFactor;
    @Thunk float mOverviewModeShrinkFactor;
    @Thunk float mWorkspaceScrimAlpha;
    @Thunk int mAllAppsTransitionTime;
    @Thunk int mOverviewTransitionTime;
    @Thunk int mOverlayTransitionTime;
    @Thunk boolean mWorkspaceFadeInAdjacentScreens;

    public WorkspaceStateTransitionAnimation(Launcher launcher, Workspace workspace) {
        mLauncher = launcher;
        mWorkspace = workspace;

        DeviceProfile grid = mLauncher.getDeviceProfile();
        Resources res = launcher.getResources();
        mAllAppsTransitionTime = res.getInteger(R.integer.config_allAppsTransitionTime);
        mOverviewTransitionTime = res.getInteger(R.integer.config_overviewTransitionTime);
        mOverlayTransitionTime = res.getInteger(R.integer.config_overlayTransitionTime);
        mSpringLoadedShrinkFactor =
                res.getInteger(R.integer.config_workspaceSpringLoadShrinkPercentage) / 100f;
        mOverviewModeShrinkFactor =
                res.getInteger(R.integer.config_workspaceOverviewShrinkPercentage) / 100f;
        mWorkspaceScrimAlpha = res.getInteger(R.integer.config_workspaceScrimAlpha) / 100f;
        mWorkspaceFadeInAdjacentScreens = grid.shouldFadeAdjacentWorkspaceScreens();
    }

    public void snapToPageFromOverView(int whichPage) {
        mWorkspace.snapToPage(whichPage, mOverviewTransitionTime, mZoomInInterpolator);
    }

    public AnimatorSet getAnimationToState(Workspace.State fromState, Workspace.State toState,
<<<<<<< HEAD
            boolean animated, boolean hasOverlaySearchBar, HashMap<View, Integer> layerViews) {
=======
            int toPage, boolean animated, HashMap<View, Integer> layerViews) {
>>>>>>> 0ad33066
        AccessibilityManager am = (AccessibilityManager)
                mLauncher.getSystemService(Context.ACCESSIBILITY_SERVICE);
        final boolean accessibilityEnabled = am.isEnabled();
        TransitionStates states = new TransitionStates(fromState, toState);
<<<<<<< HEAD
        int duration = getAnimationDuration(states);
        animateWorkspace(states, animated, duration, layerViews, accessibilityEnabled);
        animateSearchBar(states, animated, duration, hasOverlaySearchBar, layerViews,
=======
        int workspaceDuration = getAnimationDuration(states);
        animateWorkspace(states, toPage, animated, workspaceDuration, layerViews,
>>>>>>> 0ad33066
                accessibilityEnabled);
        animateBackgroundGradient(states, animated, BACKGROUND_FADE_OUT_DURATION);
        return mStateAnimator;
    }

    public float getFinalScale() {
        return mNewScale;
    }

    /**
     * Reinitializes the arrays that we need for the animations on each page.
     */
    private void reinitializeAnimationArrays() {
        final int childCount = mWorkspace.getChildCount();
        if (mLastChildCount == childCount) return;

        mOldBackgroundAlphas = new float[childCount];
        mOldAlphas = new float[childCount];
        mNewBackgroundAlphas = new float[childCount];
        mNewAlphas = new float[childCount];
    }

    /**
     * Returns the proper animation duration for a transition.
     */
    private int getAnimationDuration(TransitionStates states) {
        if (states.workspaceToAllApps || states.overviewToAllApps) {
            return mAllAppsTransitionTime;
        } else if (states.workspaceToOverview || states.overviewToWorkspace) {
            return mOverviewTransitionTime;
        } else {
            return mOverlayTransitionTime;
        }
    }

    /**
     * Starts a transition animation for the workspace.
     */
    private void animateWorkspace(final TransitionStates states, final boolean animated,
                                  final int duration, final HashMap<View, Integer> layerViews,
                                  final boolean accessibilityEnabled) {
        // Reinitialize animation arrays for the current workspace state
        reinitializeAnimationArrays();

        // Cancel existing workspace animations and create a new animator set if requested
        cancelAnimation();
        if (animated) {
            mStateAnimator = LauncherAnimUtils.createAnimatorSet();
        }

        // Update the workspace state
        float finalBackgroundAlpha = (states.stateIsSpringLoaded || states.stateIsOverview) ?
                1.0f : 0f;
        float finalHotseatAndPageIndicatorAlpha = (states.stateIsNormal || states.stateIsSpringLoaded) ?
                1f : 0f;
        float finalOverviewPanelAlpha = states.stateIsOverview ? 1f : 0f;
        float finalWorkspaceTranslationY = states.stateIsOverview || states.stateIsOverviewHidden ?
                mWorkspace.getOverviewModeTranslationY() : 0;

        final int childCount = mWorkspace.getChildCount();
        final int customPageCount = mWorkspace.numCustomPages();

        mNewScale = 1.0f;

        if (states.oldStateIsOverview) {
            mWorkspace.disableFreeScroll();
        } else if (states.stateIsOverview) {
            mWorkspace.enableFreeScroll();
        }

        if (!states.stateIsNormal) {
            if (states.stateIsSpringLoaded) {
                mNewScale = mSpringLoadedShrinkFactor;
            } else if (states.stateIsOverview || states.stateIsOverviewHidden) {
                mNewScale = mOverviewModeShrinkFactor;
            }
        }

        int toPage = mWorkspace.getPageNearestToCenterOfScreen();
        for (int i = 0; i < childCount; i++) {
            final CellLayout cl = (CellLayout) mWorkspace.getChildAt(i);
            boolean isCurrentPage = (i == toPage);
            float initialAlpha = cl.getShortcutsAndWidgets().getAlpha();
            float finalAlpha;
            if (states.stateIsNormalHidden || states.stateIsOverviewHidden) {
                finalAlpha = 0f;
            } else if (states.stateIsNormal && mWorkspaceFadeInAdjacentScreens) {
                finalAlpha = (i == toPage || i < customPageCount) ? 1f : 0f;
            } else {
                finalAlpha = 1f;
            }

            // If we are animating to/from the small state, then hide the side pages and fade the
            // current page in
            if (!mWorkspace.isSwitchingState()) {
                if (states.workspaceToAllApps || states.allAppsToWorkspace) {
                    if (states.allAppsToWorkspace && isCurrentPage) {
                        initialAlpha = 0f;
                    } else if (!isCurrentPage) {
                        initialAlpha = finalAlpha = 0f;
                    }
                    cl.setShortcutAndWidgetAlpha(initialAlpha);
                }
            }

            mOldAlphas[i] = initialAlpha;
            mNewAlphas[i] = finalAlpha;
            if (animated) {
                mOldBackgroundAlphas[i] = cl.getBackgroundAlpha();
                mNewBackgroundAlphas[i] = finalBackgroundAlpha;
            } else {
                cl.setBackgroundAlpha(finalBackgroundAlpha);
                cl.setShortcutAndWidgetAlpha(finalAlpha);
            }
        }

        final ViewGroup overviewPanel = mLauncher.getOverviewPanel();
        final View hotseat = mLauncher.getHotseat();
        final View pageIndicator = mWorkspace.getPageIndicator();
        if (animated) {
            LauncherViewPropertyAnimator scale = new LauncherViewPropertyAnimator(mWorkspace);
            scale.scaleX(mNewScale)
                    .scaleY(mNewScale)
                    .translationY(finalWorkspaceTranslationY)
                    .setDuration(duration)
                    .setInterpolator(mZoomInInterpolator);
            mStateAnimator.play(scale);
            for (int index = 0; index < childCount; index++) {
                final int i = index;
                final CellLayout cl = (CellLayout) mWorkspace.getChildAt(i);
                float currentAlpha = cl.getShortcutsAndWidgets().getAlpha();
                if (mOldAlphas[i] == 0 && mNewAlphas[i] == 0) {
                    cl.setBackgroundAlpha(mNewBackgroundAlphas[i]);
                    cl.setShortcutAndWidgetAlpha(mNewAlphas[i]);
                } else {
                    if (layerViews != null) {
                        layerViews.put(cl, LauncherStateTransitionAnimation.BUILD_LAYER);
                    }
                    if (mOldAlphas[i] != mNewAlphas[i] || currentAlpha != mNewAlphas[i]) {
                        LauncherViewPropertyAnimator alphaAnim =
                                new LauncherViewPropertyAnimator(cl.getShortcutsAndWidgets());
                        alphaAnim.alpha(mNewAlphas[i])
                                .setDuration(duration)
                                .setInterpolator(mZoomInInterpolator);
                        mStateAnimator.play(alphaAnim);
                    }
                    if (mOldBackgroundAlphas[i] != 0 ||
                            mNewBackgroundAlphas[i] != 0) {
                        ValueAnimator bgAnim = ObjectAnimator.ofFloat(cl, "backgroundAlpha",
                                mOldBackgroundAlphas[i], mNewBackgroundAlphas[i]);
                        bgAnim.setInterpolator(mZoomInInterpolator);
                        bgAnim.setDuration(duration);
                        mStateAnimator.play(bgAnim);
                    }
                }
            }
            Animator pageIndicatorAlpha;
            if (pageIndicator != null) {
                pageIndicatorAlpha = new LauncherViewPropertyAnimator(pageIndicator)
                        .alpha(finalHotseatAndPageIndicatorAlpha).withLayer();
                pageIndicatorAlpha.addListener(new AlphaUpdateListener(pageIndicator,
                        accessibilityEnabled));
            } else {
                // create a dummy animation so we don't need to do null checks later
                pageIndicatorAlpha = ValueAnimator.ofFloat(0, 0);
            }

            LauncherViewPropertyAnimator hotseatAlpha = new LauncherViewPropertyAnimator(hotseat)
                    .alpha(finalHotseatAndPageIndicatorAlpha);
            hotseatAlpha.addListener(new AlphaUpdateListener(hotseat, accessibilityEnabled));

            LauncherViewPropertyAnimator overviewPanelAlpha =
                    new LauncherViewPropertyAnimator(overviewPanel).alpha(finalOverviewPanelAlpha);
            overviewPanelAlpha.addListener(new AlphaUpdateListener(overviewPanel,
                    accessibilityEnabled));

            // For animation optimations, we may need to provide the Launcher transition
            // with a set of views on which to force build layers in certain scenarios.
            hotseat.setLayerType(View.LAYER_TYPE_HARDWARE, null);
            overviewPanel.setLayerType(View.LAYER_TYPE_HARDWARE, null);
            if (layerViews != null) {
                // If layerViews is not null, we add these views, and indicate that
                // the caller can manage layer state.
                layerViews.put(hotseat, LauncherStateTransitionAnimation.BUILD_AND_SET_LAYER);
                layerViews.put(overviewPanel, LauncherStateTransitionAnimation.BUILD_AND_SET_LAYER);
            } else {
                // Otherwise let the animator handle layer management.
                hotseatAlpha.withLayer();
                overviewPanelAlpha.withLayer();
            }

            if (states.workspaceToOverview) {
                pageIndicatorAlpha.setInterpolator(new DecelerateInterpolator(2));
                hotseatAlpha.setInterpolator(new DecelerateInterpolator(2));
                overviewPanelAlpha.setInterpolator(null);
            } else if (states.overviewToWorkspace) {
                pageIndicatorAlpha.setInterpolator(null);
                hotseatAlpha.setInterpolator(null);
                overviewPanelAlpha.setInterpolator(new DecelerateInterpolator(2));
            }

            overviewPanelAlpha.setDuration(duration);
            pageIndicatorAlpha.setDuration(duration);
            hotseatAlpha.setDuration(duration);

            mStateAnimator.play(overviewPanelAlpha);
            mStateAnimator.play(hotseatAlpha);
            mStateAnimator.play(pageIndicatorAlpha);
            mStateAnimator.addListener(new AnimatorListenerAdapter() {
                @Override
                public void onAnimationEnd(Animator animation) {
                    mStateAnimator = null;

                    if (accessibilityEnabled && overviewPanel.getVisibility() == View.VISIBLE) {
                        overviewPanel.getChildAt(0).performAccessibilityAction(
                                AccessibilityNodeInfo.ACTION_ACCESSIBILITY_FOCUS, null);
                    }
                }
            });
        } else {
            overviewPanel.setAlpha(finalOverviewPanelAlpha);
            AlphaUpdateListener.updateVisibility(overviewPanel, accessibilityEnabled);
            hotseat.setAlpha(finalHotseatAndPageIndicatorAlpha);
            AlphaUpdateListener.updateVisibility(hotseat, accessibilityEnabled);
            if (pageIndicator != null) {
                pageIndicator.setAlpha(finalHotseatAndPageIndicatorAlpha);
                AlphaUpdateListener.updateVisibility(pageIndicator, accessibilityEnabled);
            }
            mWorkspace.updateCustomContentVisibility();
            mWorkspace.setScaleX(mNewScale);
            mWorkspace.setScaleY(mNewScale);
            mWorkspace.setTranslationY(finalWorkspaceTranslationY);

            if (accessibilityEnabled && overviewPanel.getVisibility() == View.VISIBLE) {
                overviewPanel.getChildAt(0).performAccessibilityAction(
                        AccessibilityNodeInfo.ACTION_ACCESSIBILITY_FOCUS, null);
            }
        }
    }

    /**
     * Animates the background scrim. Add to the state animator to prevent jankiness.
     *
     * @param states the current and final workspace states
     * @param animated whether or not to set the background alpha immediately
     * @duration duration of the animation
     */
    private void animateBackgroundGradient(TransitionStates states,
            boolean animated, int duration) {

        final DragLayer dragLayer = mLauncher.getDragLayer();
        final float startAlpha = dragLayer.getBackgroundAlpha();
        float finalAlpha = states.stateIsNormal ? 0 : mWorkspaceScrimAlpha;

        if (finalAlpha != startAlpha) {
            if (animated) {
                // These properties refer to the background protection gradient used for AllApps
                // and Widget tray.
                ValueAnimator bgFadeOutAnimation = ValueAnimator.ofFloat(startAlpha, finalAlpha);
                bgFadeOutAnimation.addUpdateListener(new ValueAnimator.AnimatorUpdateListener() {
                    @Override
                    public void onAnimationUpdate(ValueAnimator animation) {
                        dragLayer.setBackgroundAlpha(
                                ((Float)animation.getAnimatedValue()).floatValue());
                    }
                });
                bgFadeOutAnimation.setInterpolator(new DecelerateInterpolator(1.5f));
                bgFadeOutAnimation.setDuration(duration);
                mStateAnimator.play(bgFadeOutAnimation);
            } else {
                dragLayer.setBackgroundAlpha(finalAlpha);
            }
        }
    }

    /**
     * Cancels the current animation.
     */
    private void cancelAnimation() {
        if (mStateAnimator != null) {
            mStateAnimator.setDuration(0);
            mStateAnimator.cancel();
        }
        mStateAnimator = null;
    }
}<|MERGE_RESOLUTION|>--- conflicted
+++ resolved
@@ -221,23 +221,13 @@
     }
 
     public AnimatorSet getAnimationToState(Workspace.State fromState, Workspace.State toState,
-<<<<<<< HEAD
-            boolean animated, boolean hasOverlaySearchBar, HashMap<View, Integer> layerViews) {
-=======
-            int toPage, boolean animated, HashMap<View, Integer> layerViews) {
->>>>>>> 0ad33066
+            boolean animated, HashMap<View, Integer> layerViews) {
         AccessibilityManager am = (AccessibilityManager)
                 mLauncher.getSystemService(Context.ACCESSIBILITY_SERVICE);
         final boolean accessibilityEnabled = am.isEnabled();
         TransitionStates states = new TransitionStates(fromState, toState);
-<<<<<<< HEAD
-        int duration = getAnimationDuration(states);
-        animateWorkspace(states, animated, duration, layerViews, accessibilityEnabled);
-        animateSearchBar(states, animated, duration, hasOverlaySearchBar, layerViews,
-=======
         int workspaceDuration = getAnimationDuration(states);
-        animateWorkspace(states, toPage, animated, workspaceDuration, layerViews,
->>>>>>> 0ad33066
+        animateWorkspace(states, animated, workspaceDuration, layerViews,
                 accessibilityEnabled);
         animateBackgroundGradient(states, animated, BACKGROUND_FADE_OUT_DURATION);
         return mStateAnimator;
